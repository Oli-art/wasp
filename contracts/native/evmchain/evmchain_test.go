--- conflicted
+++ resolved
@@ -9,13 +9,9 @@
 	"github.com/ethereum/go-ethereum/accounts/abi"
 	"github.com/ethereum/go-ethereum/core/types"
 	"github.com/ethereum/go-ethereum/crypto"
-<<<<<<< HEAD
 	"github.com/iotaledger/goshimmer/packages/ledgerstate"
 	"github.com/iotaledger/hive.go/crypto/ed25519"
 	"github.com/iotaledger/wasp/packages/coretypes"
-=======
-	"github.com/iotaledger/wasp/packages/evm"
->>>>>>> c7fea6ac
 	"github.com/iotaledger/wasp/packages/evm/evmtest"
 	"github.com/iotaledger/wasp/packages/kv/codec"
 	"github.com/iotaledger/wasp/packages/kv/dict"
@@ -35,98 +31,8 @@
 
 	bal := big.NewInt(0)
 	bal.SetBytes(ret.MustGet(FieldBalance))
-<<<<<<< HEAD
 	require.Zero(t, TestFaucetSupply.Cmp(bal))
-=======
-	require.Zero(t, faucetSupply.Cmp(bal))
-}
-
-func getNonceFor(t *testing.T, chain *solo.Chain, addr common.Address) uint64 {
-	ret, err := chain.CallView(Interface.Name, FuncGetNonce, FieldAddress, addr.Bytes())
-	require.NoError(t, err)
-
-	nonce, ok, err := codec.DecodeUint64(ret.MustGet(FieldResult))
-	require.NoError(t, err)
-	require.True(t, ok)
-	return nonce
-}
-
-type contractFnCaller func(sender *ecdsa.PrivateKey, name string, args ...interface{}) *types.Receipt
-
-func deployEVMContract(t *testing.T, chain *solo.Chain, creator *ecdsa.PrivateKey, contractABI abi.ABI, contractBytecode []byte, args ...interface{}) (common.Address, contractFnCaller) {
-	creatorAddress := crypto.PubkeyToAddress(creator.PublicKey)
-
-	nonce := getNonceFor(t, chain, creatorAddress)
-
-	// initialize number as 42
-	constructorArguments, err := contractABI.Pack("", args...)
-	require.NoError(t, err)
-
-	data := append(contractBytecode, constructorArguments...)
-
-	tx, err := types.SignTx(
-		types.NewContractCreation(nonce, big.NewInt(0), evm.GasLimit, evm.GasPrice, data),
-		evm.Signer(),
-		faucetKey,
-	)
-	require.NoError(t, err)
-
-	txdata, err := tx.MarshalBinary()
-	require.NoError(t, err)
-
-	req, toUpload := solo.NewCallParamsOptimized(Interface.Name, FuncSendTransaction, 1024,
-		FieldTransactionData, txdata,
-	)
-	req.WithIotas(1)
-	for _, v := range toUpload {
-		chain.Env.PutBlobDataIntoRegistry(v)
-	}
-
-	_, err = chain.PostRequestSync(req, nil)
-	require.NoError(t, err)
-
-	contractAddress := crypto.CreateAddress(creatorAddress, nonce)
-
-	callFn := func(sender *ecdsa.PrivateKey, name string, args ...interface{}) *types.Receipt {
-		senderAddress := crypto.PubkeyToAddress(sender.PublicKey)
-
-		nonce := getNonceFor(t, chain, senderAddress)
-
-		callArguments, err := contractABI.Pack(name, args...)
-		require.NoError(t, err)
-
-		tx, err := types.SignTx(
-			types.NewTransaction(nonce, contractAddress, big.NewInt(0), evm.GasLimit, evm.GasPrice, callArguments),
-			evm.Signer(),
-			faucetKey,
-		)
-		require.NoError(t, err)
-
-		txdata, err := tx.MarshalBinary()
-		require.NoError(t, err)
-
-		_, err = chain.PostRequestSync(
-			solo.NewCallParams(Interface.Name, FuncSendTransaction, FieldTransactionData, txdata).
-				WithIotas(1),
-			nil,
-		)
-		require.NoError(t, err)
-
-		var receipt *evmchain.Receipt
-		{
-			ret, err := chain.CallView(Interface.Name, FuncGetReceipt,
-				FieldTransactionHash, tx.Hash().Bytes(),
-			)
-			require.NoError(t, err)
-
-			err = evmchain.DecodeReceipt(ret.MustGet(FieldResult), &receipt)
-			require.NoError(t, err)
-		}
-		return receipt
-	}
-
-	return contractAddress, callFn
->>>>>>> c7fea6ac
+
 }
 
 func TestStorageContract(t *testing.T) {
