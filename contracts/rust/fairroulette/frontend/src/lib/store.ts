--- conflicted
+++ resolved
@@ -2,8 +2,6 @@
 import type { IRound } from './models/IRound';
 import type { Buffer, IKeyPair } from './wasp_client';
 import { Base58 } from './wasp_client/crypto/base58';
-import { createNewAddress } from './app';
-export const isInitialized: Writable<boolean> = writable(false);
 
 export const seed: Writable<Buffer> = writable()
 export const seedString: Readable<string> = derived(seed, $seed => Base58.encode($seed))
@@ -16,16 +14,11 @@
 export const requestingFunds: Writable<boolean> = writable(false)
 export const placingBet: Writable<boolean> = writable(false)
 
-<<<<<<< HEAD
 export const showAddFunds: Writable<boolean> = writable(true);
-=======
-export const START_GAME_STATE = "START_GAME";
-export const GAME_RUNNING_STATE = "GAME_RUNNING";
 
-export const state: Writable<string> = writable(START_GAME_STATE);
 export const fundsRequested: Writable<boolean> = writable(false);
 export const newAddressNeeded: Writable<boolean> = writable(false);
->>>>>>> d1c86156
+
 const RESET_ROUND: IRound = {
     active: false,
     logs: [],
@@ -41,29 +34,4 @@
 
 export function resetRound(): void {
     round.set(RESET_ROUND)
-<<<<<<< HEAD
-}
-=======
-}
-
-export function updateGameState(): void {
-    if (get(balance) > 0n) {
-        fundsRequested.set(true);
-        newAddressNeeded.set(true);
-    }
-    if (get(balance) === 0n && get(newAddressNeeded)) {
-        createNewAddress();
-        newAddressNeeded.set(false);
-    }
-    if (get(round).active) {
-        state.set(GAME_RUNNING_STATE)
-    }
-    else {
-        state.set(START_GAME_STATE)
-    }
-}
-
-// balance.subscribe(_balance => {
-//     console.log("balance", _balance)
-// })
->>>>>>> d1c86156
+}