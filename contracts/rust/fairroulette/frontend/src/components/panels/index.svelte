<script lang="ts">
<<<<<<< HEAD
  import { GeneralPanel, BalancePanel, DetailsPanel } from './';
=======
  import { BALANCE_PANEL_TYPE } from '../../models/IBalancePanel';
>>>>>>> ee9fdade

  import { ENTRIES_PANEL_TYPE } from '../../models/IEntriesPanel';
  import { WALLET_PANEL_TYPE } from '../../models/IWalletPanel';

  import { WalletPanel, BalancePanel, EntriesPanel } from './';

  export let type: number;

  const types = {
<<<<<<< HEAD
    general: GeneralPanel,
    details: DetailsPanel,
    value: BalancePanel,
=======
    [WALLET_PANEL_TYPE]: WalletPanel,
    [ENTRIES_PANEL_TYPE]: EntriesPanel,
    [BALANCE_PANEL_TYPE]: BalancePanel,
>>>>>>> ee9fdade
  };
</script>

{#if types[type]}
  <svelte:component this={types[type]} {...$$restProps} />
{/if}<|MERGE_RESOLUTION|>--- conflicted
+++ resolved
@@ -1,9 +1,5 @@
 <script lang="ts">
-<<<<<<< HEAD
-  import { GeneralPanel, BalancePanel, DetailsPanel } from './';
-=======
   import { BALANCE_PANEL_TYPE } from '../../models/IBalancePanel';
->>>>>>> ee9fdade
 
   import { ENTRIES_PANEL_TYPE } from '../../models/IEntriesPanel';
   import { WALLET_PANEL_TYPE } from '../../models/IWalletPanel';
@@ -13,15 +9,9 @@
   export let type: number;
 
   const types = {
-<<<<<<< HEAD
-    general: GeneralPanel,
-    details: DetailsPanel,
-    value: BalancePanel,
-=======
     [WALLET_PANEL_TYPE]: WalletPanel,
     [ENTRIES_PANEL_TYPE]: EntriesPanel,
     [BALANCE_PANEL_TYPE]: BalancePanel,
->>>>>>> ee9fdade
   };
 </script>
 
