<script lang="ts">
  import { BarSelector, MultipleSelector } from "../components";
  import { placeBet } from "../lib/app";
  import { balance, placingBet, round } from "../lib/store";
  import Button from "./button.svelte";

  let betAmount: number = 0;

  $: betAmount, onBarChange();

  function onNumberClick(number): void {
    let betSelection = $round?.betSelection !== number ? number : undefined;
    round.update(($round) => ({ ...$round, betSelection }));
  }

  function onBarChange() {
    $round.betAmount = BigInt(betAmount);
  }
</script>

<<<<<<< HEAD
<div
  class={`betting-system ${
    $round.players.filter((_player) => _player.address === $address).length > 0
      ? 'disabled'
      : $placingBet
      ? 'disabled'
      : ''
  }`}
>
  <MultipleSelector />
  <div>
    <BarSelector />
=======
<div class="betting-system" class:disabled={$placingBet}>
  <MultipleSelector disabled={$placingBet} onClick={onNumberClick} />
  <div>
    <BarSelector disabled={$placingBet} bind:value={betAmount} />
>>>>>>> 46a241b4
    <div class="bet-button">
      <Button
        label="Place bet"
        disabled={!$round.betSelection ||
          $round.betAmount === 0n ||
          $placingBet}
        onClick={placeBet}
        loading={$placingBet}
      />
    </div>
  </div>
</div>

<style lang="scss">
  .betting-system {
    display: flex;
    flex-direction: column;
    align-content: center;
    flex-wrap: wrap;
    gap: 30px;
    @media (min-width: 1024px) {
      flex-direction: row;
      justify-content: center;
      gap: 60px;
      align-items: flex-end;
    }
    &.disabled {
      opacity: 0.5;
    }
    .bet-button {
      margin-top: 24px;
      display: flex;
      justify-content: center;
    }
  }
</style><|MERGE_RESOLUTION|>--- conflicted
+++ resolved
@@ -1,8 +1,8 @@
 <script lang="ts">
-  import { BarSelector, MultipleSelector } from "../components";
-  import { placeBet } from "../lib/app";
-  import { balance, placingBet, round } from "../lib/store";
-  import Button from "./button.svelte";
+  import { BarSelector, MultipleSelector } from '../components';
+  import { placeBet } from '../lib/app';
+  import { balance, placingBet, round } from '../lib/store';
+  import Button from './button.svelte';
 
   let betAmount: number = 0;
 
@@ -18,25 +18,10 @@
   }
 </script>
 
-<<<<<<< HEAD
-<div
-  class={`betting-system ${
-    $round.players.filter((_player) => _player.address === $address).length > 0
-      ? 'disabled'
-      : $placingBet
-      ? 'disabled'
-      : ''
-  }`}
->
-  <MultipleSelector />
-  <div>
-    <BarSelector />
-=======
 <div class="betting-system" class:disabled={$placingBet}>
   <MultipleSelector disabled={$placingBet} onClick={onNumberClick} />
   <div>
     <BarSelector disabled={$placingBet} bind:value={betAmount} />
->>>>>>> 46a241b4
     <div class="bet-button">
       <Button
         label="Place bet"
