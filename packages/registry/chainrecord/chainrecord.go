package chainrecord

import (
	"fmt"

	"github.com/iotaledger/goshimmer/packages/ledgerstate"
	"github.com/iotaledger/hive.go/marshalutil"
	"github.com/iotaledger/wasp/packages/coretypes/chainid"
)

// ChainRecord represents chain the node is participating in
// TODO optimize, no need for a persistent structure, simple activity tag is enough
type ChainRecord struct {
	ChainID *chainid.ChainID
	Peers   []string
	Active  bool
}

<<<<<<< HEAD
func NewChainRecord(chainID *chainid.ChainID, active bool) *ChainRecord {
	return &ChainRecord{
		ChainID: chainID,
		Active:  active,
	}
}

func FromMarshalUtil(mu *marshalutil.MarshalUtil) (*ChainRecord, error) {
=======
func ChainRecordFromMarshalUtil(mu *marshalutil.MarshalUtil) (*ChainRecord, error) {
>>>>>>> f24c22b3
	ret := &ChainRecord{}
	aliasAddr, err := ledgerstate.AliasAddressFromMarshalUtil(mu)
	if err != nil {
		return nil, err
	}
	ret.ChainID = chainid.NewChainID(aliasAddr)

	ret.Active, err = mu.ReadBool()
	if err != nil {
		return nil, err
	}
	numPeers, err := mu.ReadUint16()
	if err != nil {
		return nil, err
	}
	ret.Peers = make([]string, numPeers)
	for i := uint16(0); i < numPeers; i++ {
		strSize, err := mu.ReadUint16()
		if err != nil {
			return nil, err
		}
		d, err := mu.ReadBytes(int(strSize))
		if err != nil {
			return nil, err
		}
		ret.Peers[i] = string(d)
	}
	return ret, nil
}

// CommitteeRecordFromBytes
func FromBytes(data []byte) (*ChainRecord, error) {
	return FromMarshalUtil(marshalutil.New(data))
}

func (rec *ChainRecord) Bytes() []byte {
	mu := marshalutil.New().WriteBytes(rec.ChainID.Bytes()).
		WriteBool(rec.Active).
		WriteUint16(uint16(len(rec.Peers)))
	for _, s := range rec.Peers {
		b := []byte(s)
		mu.WriteUint16(uint16(len(b))).
			WriteBytes(b)
	}
	return mu.Bytes()
}

func (rec *ChainRecord) String() string {
	ret := "ChainID: " + rec.ChainID.String() + "\n"
	ret += fmt.Sprintf("      Peers:  %+v\n", rec.Peers)
	ret += fmt.Sprintf("      Active: %v\n", rec.Active)
	return ret
}<|MERGE_RESOLUTION|>--- conflicted
+++ resolved
@@ -16,18 +16,7 @@
 	Active  bool
 }
 
-<<<<<<< HEAD
-func NewChainRecord(chainID *chainid.ChainID, active bool) *ChainRecord {
-	return &ChainRecord{
-		ChainID: chainID,
-		Active:  active,
-	}
-}
-
 func FromMarshalUtil(mu *marshalutil.MarshalUtil) (*ChainRecord, error) {
-=======
-func ChainRecordFromMarshalUtil(mu *marshalutil.MarshalUtil) (*ChainRecord, error) {
->>>>>>> f24c22b3
 	ret := &ChainRecord{}
 	aliasAddr, err := ledgerstate.AliasAddressFromMarshalUtil(mu)
 	if err != nil {
