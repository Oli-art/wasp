--- conflicted
+++ resolved
@@ -54,23 +54,11 @@
 	OriginatorAddress ledgerstate.Address
 	NodeIDs           []string
 	NetworkProviders  []peering.NetworkProvider
-<<<<<<< HEAD
 	NetworkBehaviour  *testutil.PeeringNetDynamic
-	DKSRegistries     []registry.DKShareRegistryProvider
-	ChainID           coretypes.ChainID
+	DKSRegistries     []coretypes.DKShareRegistryProvider
+	ChainID           chainid.ChainID
 	MockedACS         chain.AsynchronousCommonSubsetRunner
 	InitStateOutput   *ledgerstate.AliasOutput
-=======
-	DKSRegistries     []coretypes.DKShareRegistryProvider
-	store             kvstore.KVStore
-	SolidState        state.VirtualState
-	GlobalSync        coreutil.ChainStateSync
-	StateOutput       *ledgerstate.AliasOutput
-	RequestIDsLast    []coretypes.RequestID
-	NodeConn          []*testchain.MockedNodeConn
-	MockedACS         chain.AsynchronousCommonSubsetRunner
-	ChainID           chainid.ChainID
->>>>>>> 95b2ef8b
 	mutex             sync.Mutex
 	Nodes             []*mockedNode
 	push              bool
@@ -153,16 +141,7 @@
 	ret.InitStateOutput, err = utxoutil.GetSingleChainedAliasOutput(originTx)
 	require.NoError(t, err)
 
-<<<<<<< HEAD
-	ret.ChainID = *coretypes.NewChainID(ret.InitStateOutput.GetAliasAddress())
-=======
-	ret.ChainID = *chainid.NewChainID(ret.StateOutput.GetAliasAddress())
-
-	ret.store = mapdb.NewMapDB()
-	ret.SolidState, err = state.CreateOriginState(ret.store, &ret.ChainID)
-	ret.GlobalSync.SetSolidIndex(0)
-	require.NoError(t, err)
->>>>>>> 95b2ef8b
+	ret.ChainID = *chainid.NewChainID(ret.InitStateOutput.GetAliasAddress())
 
 	for i := range ret.Nodes {
 		ret.Nodes[i] = ret.newNode(uint16(i))
