--- conflicted
+++ resolved
@@ -130,11 +130,7 @@
 	// ensure that no more than 126 of on-ledger requests are in a batch.
 	// This is a restriction on max number of inputs in the transaction
 	onLedgerCount := 0
-<<<<<<< HEAD
 	reqsFiltered := reqs[:0]
-=======
-	reqsFiltered := make([]iscp.Request, 0, len(reqs))
->>>>>>> 6fc6cb44
 	for _, req := range reqs {
 		_, isOnLedgerReq := req.(*request.RequestOnLedger)
 		if isOnLedgerReq {
@@ -157,7 +153,6 @@
 	}
 }
 
-<<<<<<< HEAD
 // sortBatch deterministically sorts batch based on the value extracted from the consensus entropy
 // It is needed for determinism and as a MEV prevention measure see [prevent-mev.md]
 func (c *Consensus) sortBatch(reqs []coretypes.Request) {
@@ -192,10 +187,7 @@
 	}
 }
 
-func (c *Consensus) prepareVMTask(reqs []coretypes.Request) *vm.VMTask {
-=======
 func (c *Consensus) prepareVMTask(reqs []iscp.Request) *vm.VMTask {
->>>>>>> 6fc6cb44
 	task := &vm.VMTask{
 		ACSSessionID:       c.acsSessionID,
 		Processors:         c.chain.Processors(),
