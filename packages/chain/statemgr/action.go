// Copyright 2020 IOTA Stiftung
// SPDX-License-Identifier: Apache-2.0

package statemgr

import (
	"bytes"
	"github.com/iotaledger/wasp/packages/chain"
	"time"

	"github.com/iotaledger/wasp/packages/hashing"
	"github.com/iotaledger/wasp/packages/state"
)

func (sm *stateManager) takeAction() {
	if !sm.ready.IsReady() {
		return
	}
<<<<<<< HEAD
	//sm.checkStateApproval()
=======
	sm.checkStateTransition()
	sm.notifyStateTransitionIfNeeded()
>>>>>>> 07f64eb9
	sm.pullStateIfNeeded()
	sm.doSyncActionIfNeeded()
	sm.updateSyncingData()
}

func (sm *stateManager) pullStateIfNeeded() {
	sm.log.Infof("XXX pullStateIfNeeded")
	nowis := time.Now()
<<<<<<< HEAD
	if nowis.After(sm.pullStateRetryTime) {
		if sm.stateOutput == nil || sm.syncingBlocks.hasBlockCandidatesNotOlderThan(sm.stateOutput.GetStateIndex()+1) {
			sm.log.Infof("XXX pullStateIfNeeded: pull it")
			sm.log.Debugf("pull state")
			sm.nodeConn.PullState(sm.chain.ID().AsAliasAddress())
			sm.pullStateRetryTime = nowis.Add(pullStateRetryConst)
		}
	} else {
		sm.log.Infof("XXX pullStateIfNeeded: before retry time")
=======
	if sm.pullStateDeadline.After(nowis) {
		return
	}
	if sm.stateOutput == nil || len(sm.stateCandidates) > 0 {
		sm.log.Debugf("pull state")
		sm.nodeConn.PullState(sm.chain.ID().AsAliasAddress())
>>>>>>> 07f64eb9
	}
}

<<<<<<< HEAD
/*func (sm *stateManager) checkStateApproval() {
=======
func (sm *stateManager) checkStateTransition() {
	if sm.isSynced() {
		return
	}
>>>>>>> 07f64eb9
	if sm.stateOutput == nil {
		return
	}
	// among stateCandidate state update batches we locate the one which
	// is approved by the state output
	varStateHash, err := hashing.HashValueFromBytes(sm.stateOutput.GetStateData())
	if err != nil {
		sm.log.Panic(err)
	}
	candidate, ok := sm.stateCandidates[varStateHash]
	if !ok {
		// corresponding block wasn't found among stateCandidate state updates
		// transaction doesn't approve anything
		return
	}
	candidate.block.SetApprovingOutputID(sm.stateOutput.ID())

	if err := candidate.state.Commit(candidate.block); err != nil {
		sm.log.Errorf("failed to save state at index #%d: %v", candidate.state.BlockIndex(), err)
		return
	}

	sm.solidState = candidate.state
	sm.stateCandidates = make(map[hashing.HashValue]*stateCandidate) // clear
}

func (sm *stateManager) isSynced() bool {
	if sm.stateOutput == nil {
		return false
	}
	return bytes.Equal(sm.solidState.Hash().Bytes(), sm.stateOutput.GetStateData())
}

func (sm *stateManager) notifyStateTransitionIfNeeded() {
	if sm.notifiedSyncedStateHash == sm.solidState.Hash() {
		return
	}
	if !sm.isSynced() {
		return
	}
	sm.notifiedSyncedStateHash = sm.solidState.Hash()
	go sm.chain.Events().StateTransition().Trigger(&chain.StateTransitionEventData{
		VirtualState:    sm.solidState.Clone(),
		ChainOutput:     sm.stateOutput,
		OutputTimestamp: sm.stateOutputTimestamp,
	})
	go sm.chain.Events().StateSynced().Trigger(sm.stateOutput.ID(), sm.stateOutput.GetStateIndex())
}*/

func (sm *stateManager) addBlockFromCommitee(block state.Block) {
	sm.addBlockFromSelf(block)
	if sm.stateOutput == nil || sm.stateOutput.GetStateIndex() < block.StateIndex() {
		sm.pullStateRetryTime = time.Now().Add(pullStateNewBlockDelayConst)
	}
}

<<<<<<< HEAD
// adding block of state updates to the 'pending' map
func (sm *stateManager) addBlockFromSelf(block state.Block) {
	sm.log.Infow("XXX addBlockFromCommitee",
		"block index", block.StateIndex(),
		"timestamp", block.Timestamp(),
		"size", block.Size(),
		"approving output", coretypes.OID(block.ApprovingOutputID()),
	)
	sm.log.Debugw("addBlockCandidate",
		"block index", block.StateIndex(),
		"timestamp", block.Timestamp(),
		"size", block.Size(),
		"approving output", coretypes.OID(block.ApprovingOutputID()),
	)

	var nextState state.VirtualState
	if sm.solidState == nil {
		nextState = state.NewVirtualState(sm.dbp.GetPartition(sm.chain.ID()), nil)
	} else {
		nextState = sm.solidState.Clone()
	}
	if err := nextState.ApplyBlock(block); err != nil {
		sm.log.Error("can't apply update to the current state: %v", err)
		return
	}
	// include the batch to pending batches map
	nextStateHash := nextState.Hash()
	if sm.solidState == nil && nextStateHash.String() != state.OriginStateHashBase58 {
		sm.log.Panicf("major inconsistency: stateToApprove hash is %s, expected %s", nextStateHash.String(), state.OriginStateHashBase58)
	}

	sm.addBlockAndCheckStateOutput(block, &nextStateHash)
}

func (sm *stateManager) addBlockFromPeer(block state.Block) {
	sm.log.Infof("XXX addBlockFromNode %v", block.StateIndex())
	if !sm.syncingBlocks.isSyncing(block.StateIndex()) {
		// not asked
		sm.log.Infof("XXX addBlockFromNode %v: not asked", block.StateIndex())
		return
	}
	if sm.addBlockAndCheckStateOutput(block, nil) {
		// ask for approving output
		sm.nodeConn.PullConfirmedOutput(sm.chain.ID().AsAddress(), block.ApprovingOutputID())
	}
}

func (sm *stateManager) addBlockAndCheckStateOutput(block state.Block, stateHash *hashing.HashValue) bool {
	isBlockNew, candidate, err := sm.syncingBlocks.addBlockCandidate(block, stateHash)
	if err != nil {
		sm.log.Error(err)
		return false
	}
	if isBlockNew {
		if sm.stateOutput != nil {
			candidate.approveIfRightOutput(sm.stateOutput)
		}
		return !candidate.isApproved()
	}
	return false
}

func (sm *stateManager) storeSyncingData() {
	sm.log.Infof("XXX storeSyncingData")
	if sm.solidState == nil || sm.stateOutput == nil {
=======
// addStateCandidate adding state candidate of state updates to the 'pending' map. Assumes it contains the block in the log of updates
func (sm *stateManager) addStateCandidate(candidate state.VirtualState) bool {
	block, err := candidate.ExtractBlock()
	if err != nil {
		sm.log.Errorf("addStateCandidate: %v", err)
		return false
	}
	if block == nil {
		sm.log.Errorf("addStateCandidate: state candidate does not contain block")
		return false
	}
	sm.log.Infof("added new candidate state. block index: %d, timestamp: %v",
		candidate.BlockIndex(), candidate.Timestamp(),
	)
	sm.stateCandidates[candidate.Hash()] = &stateCandidate{
		state: candidate,
		block: block,
	}
	sm.pullStateDeadline = time.Now()
	return true
}

func (sm *stateManager) updateSyncingData() {
	if sm.stateOutput == nil {
>>>>>>> 07f64eb9
		return
	}
	outputStateHash, err := hashing.HashValueFromBytes(sm.stateOutput.GetStateData())
	if err != nil {
		// should not happen
		return
	}
	sm.log.Infof("XXX storeSyncingData: synced %v block index %v state hash %v state timestamp %v output index %v output id %v output hash %v output timestamp %v", sm.solidState.Hash() == outputStateHash, sm.solidState.BlockIndex(), sm.solidState.Hash(), time.Unix(0, sm.solidState.Timestamp()), sm.stateOutput.GetStateIndex(), sm.stateOutput.ID(), outputStateHash, sm.stateOutputTimestamp)
	sm.currentSyncData.Store(&chain.SyncInfo{
		Synced:                sm.isSynced(),
		SyncedBlockIndex:      sm.solidState.BlockIndex(),
		SyncedStateHash:       sm.solidState.Hash(),
		SyncedStateTimestamp:  sm.solidState.Timestamp(),
		StateOutputBlockIndex: sm.stateOutput.GetStateIndex(),
		StateOutputID:         sm.stateOutput.ID(),
		StateOutputHash:       outputStateHash,
		StateOutputTimestamp:  sm.stateOutputTimestamp,
	})
}<|MERGE_RESOLUTION|>--- conflicted
+++ resolved
@@ -4,9 +4,10 @@
 package statemgr
 
 import (
-	"bytes"
 	"github.com/iotaledger/wasp/packages/chain"
 	"time"
+
+	"github.com/iotaledger/wasp/packages/coretypes"
 
 	"github.com/iotaledger/wasp/packages/hashing"
 	"github.com/iotaledger/wasp/packages/state"
@@ -16,21 +17,15 @@
 	if !sm.ready.IsReady() {
 		return
 	}
-<<<<<<< HEAD
 	//sm.checkStateApproval()
-=======
-	sm.checkStateTransition()
-	sm.notifyStateTransitionIfNeeded()
->>>>>>> 07f64eb9
 	sm.pullStateIfNeeded()
 	sm.doSyncActionIfNeeded()
-	sm.updateSyncingData()
+	sm.storeSyncingData()
 }
 
 func (sm *stateManager) pullStateIfNeeded() {
 	sm.log.Infof("XXX pullStateIfNeeded")
 	nowis := time.Now()
-<<<<<<< HEAD
 	if nowis.After(sm.pullStateRetryTime) {
 		if sm.stateOutput == nil || sm.syncingBlocks.hasBlockCandidatesNotOlderThan(sm.stateOutput.GetStateIndex()+1) {
 			sm.log.Infof("XXX pullStateIfNeeded: pull it")
@@ -40,121 +35,82 @@
 		}
 	} else {
 		sm.log.Infof("XXX pullStateIfNeeded: before retry time")
-=======
-	if sm.pullStateDeadline.After(nowis) {
-		return
-	}
-	if sm.stateOutput == nil || len(sm.stateCandidates) > 0 {
-		sm.log.Debugf("pull state")
-		sm.nodeConn.PullState(sm.chain.ID().AsAliasAddress())
->>>>>>> 07f64eb9
 	}
 }
 
-<<<<<<< HEAD
 /*func (sm *stateManager) checkStateApproval() {
-=======
-func (sm *stateManager) checkStateTransition() {
-	if sm.isSynced() {
-		return
-	}
->>>>>>> 07f64eb9
 	if sm.stateOutput == nil {
 		return
 	}
-	// among stateCandidate state update batches we locate the one which
+	// among candidate state update batches we locate the one which
 	// is approved by the state output
 	varStateHash, err := hashing.HashValueFromBytes(sm.stateOutput.GetStateData())
 	if err != nil {
 		sm.log.Panic(err)
 	}
-	candidate, ok := sm.stateCandidates[varStateHash]
+	candidate, ok := sm.blockCandidates[varStateHash]
 	if !ok {
-		// corresponding block wasn't found among stateCandidate state updates
+		// corresponding block wasn't found among candidate state updates
 		// transaction doesn't approve anything
 		return
 	}
-	candidate.block.SetApprovingOutputID(sm.stateOutput.ID())
 
-	if err := candidate.state.Commit(candidate.block); err != nil {
-		sm.log.Errorf("failed to save state at index #%d: %v", candidate.state.BlockIndex(), err)
+	// found a candidate block which is approved by the stateOutput
+	// set the transaction id from output
+	candidate.block.WithApprovingOutputID(sm.stateOutput.ID())
+	// save state to db
+	if err := candidate.nextState.CommitToDb(candidate.block); err != nil {
+		sm.log.Errorf("failed to save state at index #%d: %v", candidate.nextState.BlockIndex(), err)
 		return
 	}
+	sm.solidState = candidate.nextState
+	sm.blockCandidates = make(map[hashing.HashValue]*candidateBlock) // clear candidate batches
 
-	sm.solidState = candidate.state
-	sm.stateCandidates = make(map[hashing.HashValue]*stateCandidate) // clear
-}
-
-func (sm *stateManager) isSynced() bool {
-	if sm.stateOutput == nil {
-		return false
-	}
-	return bytes.Equal(sm.solidState.Hash().Bytes(), sm.stateOutput.GetStateData())
-}
-
-func (sm *stateManager) notifyStateTransitionIfNeeded() {
-	if sm.notifiedSyncedStateHash == sm.solidState.Hash() {
-		return
-	}
-	if !sm.isSynced() {
-		return
-	}
-	sm.notifiedSyncedStateHash = sm.solidState.Hash()
+	cloneState := sm.solidState.Clone()
 	go sm.chain.Events().StateTransition().Trigger(&chain.StateTransitionEventData{
-		VirtualState:    sm.solidState.Clone(),
-		ChainOutput:     sm.stateOutput,
-		OutputTimestamp: sm.stateOutputTimestamp,
+		VirtualState:     cloneState,
+		BlockEssenceHash: candidate.block.EssenceHash(),
+		ChainOutput:      sm.stateOutput,
+		Timestamp:        sm.stateOutputTimestamp,
+		RequestIDs:       candidate.block.RequestIDs(),
 	})
 	go sm.chain.Events().StateSynced().Trigger(sm.stateOutput.ID(), sm.stateOutput.GetStateIndex())
 }*/
 
-func (sm *stateManager) addBlockFromCommitee(block state.Block) {
-	sm.addBlockFromSelf(block)
-	if sm.stateOutput == nil || sm.stateOutput.GetStateIndex() < block.StateIndex() {
+func (sm *stateManager) addBlockFromCommitee(nextState state.VirtualState) {
+	sm.log.Infow("XXX addBlockFromCommitee",
+		"block index", nextState.BlockIndex(),
+		"timestamp", nextState.Timestamp(),
+		"hash", nextState.Hash(),
+	)
+	sm.log.Debugw("addBlockCandidate",
+		"block index", nextState.BlockIndex(),
+		"timestamp", nextState.Timestamp(),
+		"hash", nextState.Hash(),
+	)
+
+	block, err := nextState.ExtractBlock()
+	if err != nil {
+		sm.log.Errorf("addBlockFromCommitee: %v", err)
+		return
+	}
+	if block == nil {
+		sm.log.Errorf("addBlockFromCommitee: state candidate does not contain block")
+		return
+	}
+
+	sm.addBlockAndCheckStateOutput(block, nextState)
+
+	if sm.stateOutput == nil || sm.stateOutput.GetStateIndex() < block.BlockIndex() {
 		sm.pullStateRetryTime = time.Now().Add(pullStateNewBlockDelayConst)
 	}
 }
 
-<<<<<<< HEAD
-// adding block of state updates to the 'pending' map
-func (sm *stateManager) addBlockFromSelf(block state.Block) {
-	sm.log.Infow("XXX addBlockFromCommitee",
-		"block index", block.StateIndex(),
-		"timestamp", block.Timestamp(),
-		"size", block.Size(),
-		"approving output", coretypes.OID(block.ApprovingOutputID()),
-	)
-	sm.log.Debugw("addBlockCandidate",
-		"block index", block.StateIndex(),
-		"timestamp", block.Timestamp(),
-		"size", block.Size(),
-		"approving output", coretypes.OID(block.ApprovingOutputID()),
-	)
-
-	var nextState state.VirtualState
-	if sm.solidState == nil {
-		nextState = state.NewVirtualState(sm.dbp.GetPartition(sm.chain.ID()), nil)
-	} else {
-		nextState = sm.solidState.Clone()
-	}
-	if err := nextState.ApplyBlock(block); err != nil {
-		sm.log.Error("can't apply update to the current state: %v", err)
-		return
-	}
-	// include the batch to pending batches map
-	nextStateHash := nextState.Hash()
-	if sm.solidState == nil && nextStateHash.String() != state.OriginStateHashBase58 {
-		sm.log.Panicf("major inconsistency: stateToApprove hash is %s, expected %s", nextStateHash.String(), state.OriginStateHashBase58)
-	}
-
-	sm.addBlockAndCheckStateOutput(block, &nextStateHash)
-}
-
 func (sm *stateManager) addBlockFromPeer(block state.Block) {
-	sm.log.Infof("XXX addBlockFromNode %v", block.StateIndex())
-	if !sm.syncingBlocks.isSyncing(block.StateIndex()) {
+	sm.log.Infof("XXX addBlockFromNode %v", block.BlockIndex())
+	if !sm.syncingBlocks.isSyncing(block.BlockIndex()) {
 		// not asked
-		sm.log.Infof("XXX addBlockFromNode %v: not asked", block.StateIndex())
+		sm.log.Infof("XXX addBlockFromNode %v: not asked", block.BlockIndex())
 		return
 	}
 	if sm.addBlockAndCheckStateOutput(block, nil) {
@@ -163,8 +119,8 @@
 	}
 }
 
-func (sm *stateManager) addBlockAndCheckStateOutput(block state.Block, stateHash *hashing.HashValue) bool {
-	isBlockNew, candidate, err := sm.syncingBlocks.addBlockCandidate(block, stateHash)
+func (sm *stateManager) addBlockAndCheckStateOutput(block state.Block, nextState state.VirtualState) bool {
+	isBlockNew, candidate, err := sm.syncingBlocks.addBlockCandidate(block, nextState)
 	if err != nil {
 		sm.log.Error(err)
 		return false
@@ -181,37 +137,10 @@
 func (sm *stateManager) storeSyncingData() {
 	sm.log.Infof("XXX storeSyncingData")
 	if sm.solidState == nil || sm.stateOutput == nil {
-=======
-// addStateCandidate adding state candidate of state updates to the 'pending' map. Assumes it contains the block in the log of updates
-func (sm *stateManager) addStateCandidate(candidate state.VirtualState) bool {
-	block, err := candidate.ExtractBlock()
-	if err != nil {
-		sm.log.Errorf("addStateCandidate: %v", err)
-		return false
-	}
-	if block == nil {
-		sm.log.Errorf("addStateCandidate: state candidate does not contain block")
-		return false
-	}
-	sm.log.Infof("added new candidate state. block index: %d, timestamp: %v",
-		candidate.BlockIndex(), candidate.Timestamp(),
-	)
-	sm.stateCandidates[candidate.Hash()] = &stateCandidate{
-		state: candidate,
-		block: block,
-	}
-	sm.pullStateDeadline = time.Now()
-	return true
-}
-
-func (sm *stateManager) updateSyncingData() {
-	if sm.stateOutput == nil {
->>>>>>> 07f64eb9
 		return
 	}
 	outputStateHash, err := hashing.HashValueFromBytes(sm.stateOutput.GetStateData())
 	if err != nil {
-		// should not happen
 		return
 	}
 	sm.log.Infof("XXX storeSyncingData: synced %v block index %v state hash %v state timestamp %v output index %v output id %v output hash %v output timestamp %v", sm.solidState.Hash() == outputStateHash, sm.solidState.BlockIndex(), sm.solidState.Hash(), time.Unix(0, sm.solidState.Timestamp()), sm.stateOutput.GetStateIndex(), sm.stateOutput.ID(), outputStateHash, sm.stateOutputTimestamp)
