package statemgr

import (
	"bytes"
	"fmt"
	"sync"
	"testing"
	"time"

	"github.com/iotaledger/goshimmer/packages/ledgerstate"
	"github.com/iotaledger/goshimmer/packages/ledgerstate/utxodb"
	"github.com/iotaledger/goshimmer/packages/ledgerstate/utxoutil"
	"github.com/iotaledger/hive.go/crypto/ed25519"
	"github.com/iotaledger/hive.go/logger"
	"github.com/iotaledger/wasp/packages/chain"
	"github.com/iotaledger/wasp/packages/chain/mock_chain"
	"github.com/iotaledger/wasp/packages/coretypes"
	"github.com/iotaledger/wasp/packages/dbprovider"
	"github.com/iotaledger/wasp/packages/state"
	"github.com/iotaledger/wasp/packages/testutil/testlogger"
	"github.com/stretchr/testify/require"
	"go.uber.org/zap/zapcore"
	"golang.org/x/xerrors"
<<<<<<< HEAD
	"sync"
	"sync/atomic"
	"testing"
	"time"
=======
>>>>>>> b4a67b75
)

type MockedEnv struct {
	T                 *testing.T
	Log               *logger.Logger
	Ledger            *utxodb.UtxoDB
	OriginatorKeyPair *ed25519.KeyPair
	OriginatorAddress ledgerstate.Address
	NodeConn          *mock_chain.MockedNodeConn
	ChainID           coretypes.ChainID
	mutex             sync.Mutex
	Nodes             map[uint16]*MockedNode
	push              bool
}

type MockedNode struct {
	Index           uint16
	Env             *MockedEnv
	Db              *dbprovider.DBProvider
	ChainCore       *mock_chain.MockedChainCore
	Peers           *mock_chain.MockedPeerGroupProvider
	StateManager    chain.StateManager
	StateTransition *mock_chain.MockedStateTransition
	Log             *logger.Logger
}

func NewMockedEnv(t *testing.T, debug bool) (*MockedEnv, *ledgerstate.Transaction) {
	level := zapcore.InfoLevel
	if debug {
		level = zapcore.DebugLevel
	}
	log := testlogger.WithLevel(testlogger.NewLogger(t, "04:05.000"), level, false)
	ret := &MockedEnv{
		T:                 t,
		Log:               log,
		Ledger:            utxodb.New(),
		OriginatorKeyPair: nil,
		OriginatorAddress: nil,
		NodeConn:          mock_chain.NewMockedNodeConnection(),
		Nodes:             make(map[uint16]*MockedNode),
	}
	ret.OriginatorKeyPair, ret.OriginatorAddress = ret.Ledger.NewKeyPairByIndex(0)
	_, err := ret.Ledger.RequestFunds(ret.OriginatorAddress)
	require.NoError(t, err)

	outputs := ret.Ledger.GetAddressOutputs(ret.OriginatorAddress)
	require.True(t, len(outputs) == 1)

	bals := map[ledgerstate.Color]uint64{ledgerstate.ColorIOTA: 100}
	txBuilder := utxoutil.NewBuilder(outputs...)
	err = txBuilder.AddNewAliasMint(bals, ret.OriginatorAddress, state.OriginStateHash().Bytes())
	require.NoError(t, err)
	err = txBuilder.AddRemainderOutputIfNeeded(ret.OriginatorAddress, nil)
	require.NoError(t, err)
	originTx, err := txBuilder.BuildWithED25519(ret.OriginatorKeyPair)
	require.NoError(t, err)
	err = ret.Ledger.AddTransaction(originTx)
	require.NoError(t, err)

	retOut, err := utxoutil.GetSingleChainedAliasOutput(originTx)
	require.NoError(t, err)

	ret.ChainID = *coretypes.NewChainID(retOut.GetAliasAddress())

	ret.NodeConn.OnPostTransaction(func(tx *ledgerstate.Transaction, _ ledgerstate.Address, _ uint16) {
		_, exists := ret.Ledger.GetTransaction(tx.ID())
		if exists {
			ret.Log.Debugf("posted repeating originTx: %s", tx.ID().Base58())
			return
		}
		if err := ret.Ledger.AddTransaction(tx); err != nil {
			ret.Log.Error(err)
			return
		}
		// Push transaction to nodes
		go ret.pushStateToNodesIfSet(tx)

		ret.Log.Infof("MockedEnv: posted transaction to ledger: %s", tx.ID().Base58())
	})
	var pullStateOutputCounter uint64 = 0
	pullStateOutputClosure := func(addr *ledgerstate.AliasAddress) {
		requestID := atomic.AddUint64(&pullStateOutputCounter, 1)
		log.Infof("MockedNodeConn.OnPullBacklog request %d received for address %v", requestID, addr.Base58)
		outputs := ret.Ledger.GetAddressOutputs(addr)
		require.EqualValues(t, 1, len(outputs))
		outTx, ok := ret.Ledger.GetTransaction(outputs[0].ID().TransactionID())
		require.True(t, ok)
		stateOutput, err := utxoutil.GetSingleChainedAliasOutput(outTx)
		require.NoError(t, err)

		ret.mutex.Lock()
		defer ret.mutex.Unlock()

		// TODO: avoid broadcast
		for _, node := range ret.Nodes {
			go func(manager chain.StateManager, log *logger.Logger) {
				log.Infof("MockedNodeConn.OnPullBacklog request %d: call EventStateMsg: chain output %s", requestID, coretypes.OID(stateOutput.ID()))
				manager.EventStateMsg(&chain.StateMsg{
					ChainOutput: stateOutput,
					Timestamp:   outTx.Essence().Timestamp(),
				})
			}(node.StateManager, node.Log)
		}
	}
	ret.NodeConn.OnPullState(pullStateOutputClosure)

	return ret, originTx
}

func (env *MockedEnv) SetPushStateToNodesOption(push bool) {
	env.mutex.Lock()
	defer env.mutex.Unlock()
	env.push = push
}

func (env *MockedEnv) pushStateToNodesIfSet(tx *ledgerstate.Transaction) {
	env.mutex.Lock()
	defer env.mutex.Unlock()

	if !env.push {
		return
	}
	stateOutput, err := utxoutil.GetSingleChainedAliasOutput(tx)
	require.NoError(env.T, err)

	for _, node := range env.Nodes {
		go node.StateManager.EventStateMsg(&chain.StateMsg{
			ChainOutput: stateOutput,
			Timestamp:   tx.Essence().Timestamp(),
		})
	}
}

func (env *MockedEnv) NewMockedNode(index uint16) *MockedNode {
	log := env.Log.Named(fmt.Sprintf("n%d", index))
	ret := &MockedNode{
		Index:     index,
		Env:       env,
		Db:        dbprovider.NewInMemoryDBProvider(log),
		ChainCore: mock_chain.NewMockedChainCore(env.ChainID, log),
		Peers:     mock_chain.NewMockedPeerGroup(),
		Log:       log,
	}
	ret.StateManager = New(ret.Db, ret.ChainCore, ret.Peers, env.NodeConn, log)
	ret.StateTransition = mock_chain.NewMockedStateTransition(env.T, env.OriginatorKeyPair)
	ret.StateTransition.OnNextState(func(block state.Block, tx *ledgerstate.Transaction) {
		go ret.StateManager.EventBlockCandidateMsg(chain.BlockCandidateMsg{Block: block})
		go env.NodeConn.PostTransaction(tx, ret.ChainCore.ID().AsAddress(), 0)
	})
	return ret
}

func (node *MockedNode) StartTimer() {
	go func() {
		node.StateManager.Ready().MustWait()
		counter := 0
		for {
			node.StateManager.EventTimerMsg(chain.TimerTick(counter))
			counter++
			time.Sleep(50 * time.Millisecond)
		}
	}()
}

func (node *MockedNode) WaitSyncBlockIndex(index uint32, timeout time.Duration) (*chain.SyncInfo, error) {
	deadline := time.Now().Add(timeout)
	var syncInfo *chain.SyncInfo
	for {
		if time.Now().After(deadline) {
			return nil, xerrors.Errorf("WaitSyncBlockIndex: target index %d, timeout %v reached", index, timeout)
		}
		syncInfo = node.StateManager.GetSyncInfo()
		if syncInfo != nil && syncInfo.SyncedBlockIndex >= index {
			return syncInfo, nil
		}
		time.Sleep(10 * time.Millisecond)
	}
}

func (env *MockedEnv) AddNode(node *MockedNode) {
	env.mutex.Lock()
	defer env.mutex.Unlock()

	if _, ok := env.Nodes[node.Index]; ok {
		env.Log.Panicf("AddNode: duplicate node index %d", node.Index)
	}
	env.Nodes[node.Index] = node
}

func (env *MockedEnv) RemoveNode(index uint16) {
	env.mutex.Lock()
	defer env.mutex.Unlock()
	delete(env.Nodes, index)
}

// SetupPeerGroupSimple sets up simple communication between nodes
func (nT *MockedNode) SetupPeerGroupSimple() {
	nT.Peers.OnNumPeers(func() uint16 {
		nT.Env.mutex.Lock()
		defer nT.Env.mutex.Unlock()
		return uint16(len(nT.Env.Nodes))
	})
	nT.Peers.OnNumIsAlive(func(q uint16) bool {
		nT.Env.mutex.Lock()
		defer nT.Env.mutex.Unlock()
		return q <= uint16(len(nT.Env.Nodes))
	})
	nT.Peers.OnSendMsg(func(targetPeerIndex uint16, msgType byte, msgData []byte) error {
		nT.Log.Infof("XXX MockedPeerGroup:OnSendMsg peer %v", targetPeerIndex)
		node, ok := nT.Env.Nodes[targetPeerIndex]
		if !ok {
			return fmt.Errorf("wrong peer index %d", targetPeerIndex)
		}
		rdr := bytes.NewReader(msgData)
		switch msgType {
		case chain.MsgGetBlock:
			nT.Log.Infof("XXX MockedPeerGroup:OnSendMsg MsgGetBlock")
			msg := chain.GetBlockMsg{}
			if err := msg.Read(rdr); err != nil {
				return fmt.Errorf("error reading MsgGetBlock message: %v", err)
			}
			msg.SenderIndex = nT.Index
			go node.StateManager.EventGetBlockMsg(&msg)

		case chain.MsgBlock:
			nT.Log.Infof("XXX MockedPeerGroup:OnSendMsg MsgBlock")
			msg := chain.BlockMsg{}
			if err := msg.Read(rdr); err != nil {
				return fmt.Errorf("error reading MsgBlock message: %v", err)
			}
			go node.StateManager.EventBlockMsg(&msg)

		default:
			nT.Log.Panicf("msg type %d not implemented in the simple mocked peer group")
		}
		return nil
	})

	nT.Peers.OnSendToAllUntilFirstError(func(msgType byte, msgData []byte) uint16 {
		nT.Log.Infof("XXX MockedPeerGroup:OnSendToAllUntilFirstError")
		nT.Env.mutex.Lock()
		defer nT.Env.mutex.Unlock()
		counter := uint16(0)
		for idx := range nT.Env.Nodes {
			if err := nT.Peers.SendMsg(idx, msgType, msgData); err != nil {
				break
			}
			counter++
		}
		return counter
	})
}<|MERGE_RESOLUTION|>--- conflicted
+++ resolved
@@ -4,6 +4,7 @@
 	"bytes"
 	"fmt"
 	"sync"
+	"sync/atomic"
 	"testing"
 	"time"
 
@@ -21,13 +22,6 @@
 	"github.com/stretchr/testify/require"
 	"go.uber.org/zap/zapcore"
 	"golang.org/x/xerrors"
-<<<<<<< HEAD
-	"sync"
-	"sync/atomic"
-	"testing"
-	"time"
-=======
->>>>>>> b4a67b75
 )
 
 type MockedEnv struct {
