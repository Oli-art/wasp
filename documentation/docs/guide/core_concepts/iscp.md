---
keywords:
- ISCP
- Smart Contracts
- scaling
- fees
- flexibility
- Tangle
description: ISCP stands for IOTA Smart Contract Protocol and is IOTA's solution for running smart contracts on top of the IOTA tangle. Wasp is the node software we've built to let you run smart contracts in a committee using a virtual machine of choice.
image: /img/logo/WASP_logo_dark.png
---
# ISCP

ISCP stands for IOTA Smart Contract Protocol. It is IOTA's solution for running smart contracts on top of the IOTA tangle. With ISCP we bring scalable and flexible smart contracts into the IOTA ecosystem by allowing anyone to spin up a smart contract blockchain and anchor it to the IOTA tangle. 

Allowing multiple blockchains to anchor to the tangle will solve several problems with smart contracts.

### Scaling and Fees

Due to the ordered structure and execution time of a smart contract, a single blockchain can only handle so many transactions per second before it needs to decide on which transactions it needs to postpone until other blocks are produced, as there is no processing power available for them on that chain. This eventually results in high fees on many chains, and limited functionality. 

As we allow many chains (which can communicate with other chains) to be anchored to the IOTA tangle, we can simply add additional chains once this becomes a problem. This results in lower fees over solutions that just use a single blockchain for all their smart contracts. 

### Custom Chains

Given that anyone can start a new chain, and set the rules for that chain, a lot is possible. Not only do you have full control over how the fees are handled on the chain you set up, but you also have full control over the validators and access to your chain. You can even spin up a private blockchain with no public data besides the state hash that is anchored to the main IOTA tangle. This allows parties that need private blockchains to use the security of the public IOTA network without actually exposing their blockchain to the public.

### Flexibility

You can run multiple types of virtual machines on any chain. We are starting with [Rust/WASM](https://rustwasm.github.io/docs/book/) based smart contracts, followed by [Solidity/EVM](https://docs.soliditylang.org/en/v0.8.6/) based smart contracts, but eventually all kinds of virtual machines can be supported in a ISCP chain depending on the demand. 

ISCP is more complex compared to conventional smart contracts, but this provides freedom and flexibility to allow the usage of smart contracts in a wide range of use cases.

## What is Wasp?

<<<<<<< HEAD
Wasp is the node software that we have built to let you validate smart contracts as a part of a committee while using a virtual machine of your choice. Multiple Wasp nodes connect and form a committee of validators. When they reach consensus on a virtual machine state-change, they anchor that state change to the IOTA tangle, making it immutable. 
=======
Wasp is the node software we've built to let you run smart contracts in a committee using a virtual machine of choice. Multiple Wasp nodes connect and form a committee. If the validators in this committee reach consensus on a virtual machine state-change this state change is anchored to the IOTA tangle and becomes immutable. 
>>>>>>> 43490d99
<|MERGE_RESOLUTION|>--- conflicted
+++ resolved
@@ -33,8 +33,4 @@
 
 ## What is Wasp?
 
-<<<<<<< HEAD
 Wasp is the node software that we have built to let you validate smart contracts as a part of a committee while using a virtual machine of your choice. Multiple Wasp nodes connect and form a committee of validators. When they reach consensus on a virtual machine state-change, they anchor that state change to the IOTA tangle, making it immutable. 
-=======
-Wasp is the node software we've built to let you run smart contracts in a committee using a virtual machine of choice. Multiple Wasp nodes connect and form a committee. If the validators in this committee reach consensus on a virtual machine state-change this state change is anchored to the IOTA tangle and becomes immutable. 
->>>>>>> 43490d99
